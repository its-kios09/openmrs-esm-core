--- conflicted
+++ resolved
@@ -831,24 +831,6 @@
     expect(console.error).not.toHaveBeenCalled();
   });
 
-<<<<<<< HEAD
-  // it("isn't mutated by getConfig", async () => {
-  //   Config.defineConfigSchema("foo-module", {
-  //     foo: { default: 0 },
-  //   });
-  //   Config.provide({
-  //     "foo-module": {
-  //       extensions: { fooSlot: { remove: ["bar"] } },
-  //     },
-  //   });
-  //   await Config.getConfig("foo-module");
-  //   const extConfig = await Config.getExtensionSlotConfig(
-  //     "fooSlot",
-  //     "foo-module"
-  //   );
-  //   expect(extConfig).toStrictEqual({ remove: ["bar"] });
-  // });
-=======
   it("isn't mutated by getConfig", async () => {
     Config.defineConfigSchema("foo-module", {
       foo: { _default: 0 },
@@ -865,7 +847,6 @@
     );
     expect(extConfig).toStrictEqual({ remove: ["bar"] });
   });
->>>>>>> 10f96bc8
 
   it("is included in getImplementerToolsConfig", async () => {
     Config.defineConfigSchema("foo-module", {
