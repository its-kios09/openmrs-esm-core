<<<<<<< HEAD
import React, {
  useState,
  useContext,
  ReactNode,
  useEffect,
  useCallback,
} from "react";
=======
import React, { useContext, ReactNode, useEffect, useState } from "react";
>>>>>>> 7ae50728
import { ModuleNameContext, ExtensionContext } from "@openmrs/esm-context";
import {
  renderExtension,
  getIsUIEditorEnabled,
  getExtensionRegistration,
  registerExtensionSlot,
  unregisterExtensionSlot,
  ExtensionSlotDefinition,
  extensionStore,
  ExtensionStore,
} from "./extensions";
<<<<<<< HEAD
import { TooltipIcon } from "carbon-components-react";
=======
>>>>>>> 7ae50728

interface ExtensionSlotBaseProps {
  extensionSlotName: string;
  children?: ReactNode;
  style?: React.CSSProperties;
  state?: Record<string, any>;
}

// remainder of props are for the top-level <div>
export type ExtensionSlotReactProps<T = {}> = ExtensionSlotBaseProps & T;

export const ExtensionSlotReact: React.FC<ExtensionSlotReactProps> = ({
  extensionSlotName,
  children,
  style,
  state,
<<<<<<< HEAD
=======
  style,
  className,
>>>>>>> 7ae50728
  ...divProps
}: ExtensionSlotReactProps) => {
  const slotModuleName = useContext(ModuleNameContext);
  if (!slotModuleName) {
    throw Error(
      "ModuleNameContext has not been provided. This should come from openmrs-react-root-decorator"
    );
  }

  const [matchingExtensionSlot, setMatchingExtensionSlot] = useState<
    ExtensionSlotDefinition | undefined
  >(undefined);

  const extensionIdsToRender = matchingExtensionSlot?.assignedIds ?? [];

  useEffect(() => {
    const update = (state: ExtensionStore) => {
      const matchingExtensionSlot = Object.values(state.slots).find((slotDef) =>
        slotDef.canRenderInto(extensionSlotName)
      );
      setMatchingExtensionSlot(matchingExtensionSlot);
    };
    update(extensionStore.getState());
    return extensionStore.subscribe((state) => update(state));
  }, []);

  useEffect(() => {
    registerExtensionSlot(slotModuleName, extensionSlotName);
    return () => unregisterExtensionSlot(slotModuleName, extensionSlotName);
  }, []);

<<<<<<< HEAD
  useEffect(() => {
    const sub = configCacheNotifier.subscribe(() => {
      getAttachedExtensionInfos();
    });
    return () => sub.unsubscribe();
  }, [extensionSlotName]);

=======
>>>>>>> 7ae50728
  const divStyle = getIsUIEditorEnabled()
    ? { ...style, backgroundColor: "cyan" }
    : style;

  return (
    <div style={divStyle} {...divProps}>
<<<<<<< HEAD
      {attachedExtensionInfos.map(
        ({
          extensionId,
          actualExtensionSlotName,
          attachedExtensionSlotName,
        }) => {
          const extensionRegistration = getExtensionRegistration(extensionId);
          return (
=======
      {extensionIdsToRender.map((extensionId) => {
        const extensionRegistration = getExtensionRegistration(extensionId);
        return (
          matchingExtensionSlot &&
          extensionRegistration && (
>>>>>>> 7ae50728
            <ExtensionContext.Provider
              key={extensionId}
              value={{
                actualExtensionSlotName: extensionSlotName,
                attachedExtensionSlotName: matchingExtensionSlot.name,
                extensionId,
                extensionModuleName: extensionRegistration.moduleName,
              }}
            >
              {children ?? <ExtensionReact state={state} />}
            </ExtensionContext.Provider>
<<<<<<< HEAD
          );
        }
      )}
=======
          )
        );
      })}
>>>>>>> 7ae50728
    </div>
  );
};

export interface ExtensionReactProps {
  state?: Record<string, any>;
}

export const ExtensionReact: React.FC<ExtensionReactProps> = ({ state }) => {
  const ref = React.useRef<HTMLSlotElement>(null);
  const {
    actualExtensionSlotName,
    attachedExtensionSlotName,
    extensionId,
  } = useContext(ExtensionContext);
  // TODO: handle error if Extension not wrapped in ExtensionSlot

  React.useEffect(() => {
    if (ref.current) {
      return renderExtension(
        ref.current,
        actualExtensionSlotName,
        attachedExtensionSlotName,
        extensionId,
        undefined,
        state
      );
    }
  }, [actualExtensionSlotName, attachedExtensionSlotName, extensionId]);

  return getIsUIEditorEnabled() ? (
<<<<<<< HEAD
    <TooltipIcon
      tooltipText={`Slot Name : ${attachedExtensionSlotName}`}
      align="center"
      direction="top"
    >
      <div style={{ outline: "0.125rem solid yellow" }}>
        <slot ref={ref} />
      </div>
    </TooltipIcon>
=======
    <div style={{ outline: "0.125rem solid yellow" }}>
      <slot ref={ref} />
    </div>
>>>>>>> 7ae50728
  ) : (
    <slot ref={ref} />
  );
};<|MERGE_RESOLUTION|>--- conflicted
+++ resolved
@@ -1,14 +1,4 @@
-<<<<<<< HEAD
-import React, {
-  useState,
-  useContext,
-  ReactNode,
-  useEffect,
-  useCallback,
-} from "react";
-=======
 import React, { useContext, ReactNode, useEffect, useState } from "react";
->>>>>>> 7ae50728
 import { ModuleNameContext, ExtensionContext } from "@openmrs/esm-context";
 import {
   renderExtension,
@@ -20,16 +10,13 @@
   extensionStore,
   ExtensionStore,
 } from "./extensions";
-<<<<<<< HEAD
-import { TooltipIcon } from "carbon-components-react";
-=======
->>>>>>> 7ae50728
 
 interface ExtensionSlotBaseProps {
   extensionSlotName: string;
   children?: ReactNode;
   style?: React.CSSProperties;
   state?: Record<string, any>;
+  className?: string;
 }
 
 // remainder of props are for the top-level <div>
@@ -38,13 +25,9 @@
 export const ExtensionSlotReact: React.FC<ExtensionSlotReactProps> = ({
   extensionSlotName,
   children,
-  style,
   state,
-<<<<<<< HEAD
-=======
   style,
   className,
->>>>>>> 7ae50728
   ...divProps
 }: ExtensionSlotReactProps) => {
   const slotModuleName = useContext(ModuleNameContext);
@@ -76,38 +59,17 @@
     return () => unregisterExtensionSlot(slotModuleName, extensionSlotName);
   }, []);
 
-<<<<<<< HEAD
-  useEffect(() => {
-    const sub = configCacheNotifier.subscribe(() => {
-      getAttachedExtensionInfos();
-    });
-    return () => sub.unsubscribe();
-  }, [extensionSlotName]);
-
-=======
->>>>>>> 7ae50728
   const divStyle = getIsUIEditorEnabled()
     ? { ...style, backgroundColor: "cyan" }
     : style;
 
   return (
     <div style={divStyle} {...divProps}>
-<<<<<<< HEAD
-      {attachedExtensionInfos.map(
-        ({
-          extensionId,
-          actualExtensionSlotName,
-          attachedExtensionSlotName,
-        }) => {
-          const extensionRegistration = getExtensionRegistration(extensionId);
-          return (
-=======
       {extensionIdsToRender.map((extensionId) => {
         const extensionRegistration = getExtensionRegistration(extensionId);
         return (
           matchingExtensionSlot &&
           extensionRegistration && (
->>>>>>> 7ae50728
             <ExtensionContext.Provider
               key={extensionId}
               value={{
@@ -119,15 +81,9 @@
             >
               {children ?? <ExtensionReact state={state} />}
             </ExtensionContext.Provider>
-<<<<<<< HEAD
-          );
-        }
-      )}
-=======
           )
         );
       })}
->>>>>>> 7ae50728
     </div>
   );
 };
@@ -159,21 +115,9 @@
   }, [actualExtensionSlotName, attachedExtensionSlotName, extensionId]);
 
   return getIsUIEditorEnabled() ? (
-<<<<<<< HEAD
-    <TooltipIcon
-      tooltipText={`Slot Name : ${attachedExtensionSlotName}`}
-      align="center"
-      direction="top"
-    >
-      <div style={{ outline: "0.125rem solid yellow" }}>
-        <slot ref={ref} />
-      </div>
-    </TooltipIcon>
-=======
     <div style={{ outline: "0.125rem solid yellow" }}>
       <slot ref={ref} />
     </div>
->>>>>>> 7ae50728
   ) : (
     <slot ref={ref} />
   );
