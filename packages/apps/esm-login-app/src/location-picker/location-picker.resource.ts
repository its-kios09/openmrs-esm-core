<<<<<<< HEAD
import { useCallback, useEffect, useMemo, useRef, useState } from 'react';
import { useTranslation } from 'react-i18next';
import useSwrInfinite from 'swr/infinite';
import useSwrImmutable from 'swr/immutable';
import {
  FetchResponse,
  fhirBaseUrl,
  openmrsFetch,
  setUserProperties,
  showNotification,
  showToast,
  useSession,
} from '@openmrs/esm-framework';
import { LocationEntry, LocationResponse } from '../types';
=======
import { useCallback, useEffect, useMemo, useState } from 'react';
import { useTranslation } from 'react-i18next';
import { setUserProperties, showSnackbar, useSession } from '@openmrs/esm-framework';
import { useValidateLocationUuid } from '../login.resource';
>>>>>>> ad58ddfa

interface LoginLocationData {
  locations: Array<LocationEntry>;
  isLoading: boolean;
  totalResults: number;
  hasMore: boolean;
  loadingNewData: boolean;
  setPage: (size: number | ((_size: number) => number)) => Promise<FetchResponse<LocationResponse>[]>;
}

export function useLoginLocations(
  useLoginLocationTag: boolean,
  count: number = 0,
  searchQuery: string = '',
): LoginLocationData {
  const { t } = useTranslation();
  function constructUrl(page: number, prevPageData: FetchResponse<LocationResponse>) {
    if (prevPageData) {
      const nextLink = prevPageData.data?.link?.find((link) => link.relation === 'next');

      if (!nextLink) {
        return null;
      }

      const nextUrl = new URL(nextLink.url);
      // default for production
      if (nextUrl.origin === window.location.origin) {
        return nextLink.url;
      }

      // in development, the request should be funnelled through the local proxy
      return new URL(
        `${nextUrl.pathname}${nextUrl.search ? `?${nextUrl.search}` : ''}`,
        window.location.origin,
      ).toString();
    }

    let url = `${fhirBaseUrl}/Location?`;
    let urlSearchParameters = new URLSearchParams();
    urlSearchParameters.append('_summary', 'data');

    if (count) {
      urlSearchParameters.append('_count', '' + count);
    }

    if (page) {
      urlSearchParameters.append('_getpagesoffset', '' + page * count);
    }

    if (useLoginLocationTag) {
      urlSearchParameters.append('_tag', 'Login Location');
    }

    if (typeof searchQuery === 'string' && searchQuery != '') {
      urlSearchParameters.append('name:contains', searchQuery);
    }

    return url + urlSearchParameters.toString();
  }

  const { data, isLoading, isValidating, setSize, error } = useSwrInfinite<FetchResponse<LocationResponse>, Error>(
    constructUrl,
    openmrsFetch,
  );

  if (error) {
    showNotification({
      title: t('errorLoadingLoginLocations', 'Error loading login locations'),
      kind: 'error',
      critical: true,
      description: error?.message,
    });
  }

  const memoizedLocations = useMemo(() => {
    return {
      locations: data?.length ? data?.flatMap((entries) => entries?.data?.entry ?? []) : null,
      isLoading,
      totalResults: data?.[0]?.data?.total ?? null,
      hasMore: data?.length ? data?.[data.length - 1]?.data?.link?.some((link) => link.relation === 'next') : false,
      loadingNewData: isValidating,
      setPage: setSize,
    };
  }, [isLoading, data, isValidating, setSize]);

  return memoizedLocations;
}

/**
 * The hook is created to validate a locationUuid and also allow searching with a search term
 * for the same location so that the searching by name is validated from the backend itself,
 * which is similar to the hook `useLoginLocations`.
 * The result from this hook and `useLoginLocations` are merged and hence searching is
 * required as well in this hook
 */
export function useValidateLocationUuid(locationUuid: string, searchTerm?: string) {
  const [isLocationValid, setIsLocationValid] = useState(false);
  let urlSearchParameters = new URLSearchParams();
  urlSearchParameters.append('_id', locationUuid);
  if (searchTerm) {
    urlSearchParameters.append('name:contains', searchTerm);
  }
  const url = locationUuid ? `/ws/fhir2/R4/Location?${urlSearchParameters.toString()}` : null;
  const { data, error, isLoading } = useSwrImmutable<FetchResponse<LocationResponse>>(url, openmrsFetch, {
    shouldRetryOnError(err) {
      if (err?.response?.status) {
        return err.response.status >= 500;
      }
      return false;
    },
  });

  useEffect(() => {
    // We can only validate a locationUuid if there is no search term filtering the result any more.
    if (!searchTerm) {
      setIsLocationValid(data?.ok && data?.data?.total > 0);
    }
  }, [data?.data?.total, data?.ok, searchTerm]);

  const results = useMemo(
    () => ({
      isLocationValid,
      location: data?.data?.entry ?? [],
      error,
      isLoading,
    }),
    [isLocationValid, data?.data?.entry, error, isLoading],
  );
  return results;
}

export function useDefaultLocation(isUpdateFlow: boolean, searchTerm: string) {
  const { t } = useTranslation();
  const { user } = useSession();

  const { userUuid, userProperties } = useMemo(
    () => ({
      userUuid: user?.uuid,
      userProperties: user?.userProperties,
    }),
    [user],
  );
  const [savePreference, setSavePreference] = useState(false);

<<<<<<< HEAD
  const userDefaultLocationUuid = useMemo(() => userProperties?.defaultLocation, [userProperties?.defaultLocation]);
=======
  const defaultLocation = useMemo(() => userProperties?.defaultLocation, [userProperties?.defaultLocation]);
>>>>>>> ad58ddfa

  const {
    isLoading: isLoadingValidation,
    isLocationValid,
    location: defaultLocationFhir,
  } = useValidateLocationUuid(userDefaultLocationUuid, searchTerm);

  useEffect(() => {
    if (userDefaultLocationUuid) {
      setSavePreference(true);
    }
  }, [setSavePreference, userDefaultLocationUuid]);

  const updateUserPropsWithDefaultLocation = useCallback(
    async (locationUuid: string, saveDefaultLocation: boolean) => {
      if (saveDefaultLocation) {
        // If the user checks the checkbox for saving the preference
        const updatedUserProperties = {
          ...userProperties,
          defaultLocation: locationUuid,
        };
        await setUserProperties(userUuid, updatedUserProperties);
      } else if (!!userProperties?.defaultLocation) {
        // If the user doesn't want to save the preference,
        // the old preference should be deleted
        delete userProperties.defaultLocation;
        await setUserProperties(userUuid, userProperties);
      }
    },
    [userProperties, userUuid],
  );

  const updateDefaultLocation = useCallback(
    async (locationUuid: string, saveDefaultLocation: boolean) => {
      if (savePreference && locationUuid === userDefaultLocationUuid) {
        return;
      }

      updateUserPropsWithDefaultLocation(locationUuid, saveDefaultLocation).then(() => {
        if (saveDefaultLocation) {
          showSnackbar({
            title: !isUpdateFlow ? t('locationSaved', 'Location saved') : t('locationUpdated', 'Location updated'),
            subtitle: !isUpdateFlow
              ? t('locationSaveMessage', 'Your preferred location has been saved for future logins')
              : t('locationUpdateMessage', 'Your preferred login location has been updated'),
            kind: 'success',
            isLowContrast: true,
          });
<<<<<<< HEAD
        } else if (userDefaultLocationUuid) {
          showToast({
            title: t('locationPreferenceRemoved', 'Login location preference removed'),
            description: t('removedLoginLocationPreference', 'The login location preference has been removed.'),
=======
        } else if (defaultLocation) {
          showSnackbar({
            title: t('locationPreferenceRemoved', 'Location preference removed'),
            subtitle: t('locationPreferenceRemovedMessage', 'You will need to select a location on each login'),
>>>>>>> ad58ddfa
            kind: 'success',
            isLowContrast: true,
          });
        }
      });
    },
    [savePreference, userDefaultLocationUuid, updateUserPropsWithDefaultLocation, t, isUpdateFlow],
  );

  return {
    isLoadingValidation,
    defaultLocationFhir,
    userDefaultLocationUuid: isLocationValid ? userDefaultLocationUuid : null,
    updateDefaultLocation,
    savePreference,
    setSavePreference,
  };
}

export function useInfiniteScrolling({
  inLoadingState,
  shouldLoadMore,
  onIntersection,
}: {
  inLoadingState: boolean;
  shouldLoadMore: boolean;
  onIntersection: () => void;
}) {
  const observer = useRef(null);
  const loadingIconRef = useCallback(
    (node: HTMLDivElement) => {
      if (inLoadingState) return;
      if (observer.current) observer.current.disconnect();
      observer.current = new IntersectionObserver(
        (entries) => {
          if (entries[0].isIntersecting && shouldLoadMore) {
            onIntersection();
          }
        },
        {
          threshold: 1,
        },
      );
      if (node) observer.current.observe(node);
    },
    [inLoadingState, shouldLoadMore, onIntersection],
  );
  return {
    observer,
    loadingIconRef,
  };
}<|MERGE_RESOLUTION|>--- conflicted
+++ resolved
@@ -1,24 +1,18 @@
-<<<<<<< HEAD
 import { useCallback, useEffect, useMemo, useRef, useState } from 'react';
 import { useTranslation } from 'react-i18next';
 import useSwrInfinite from 'swr/infinite';
 import useSwrImmutable from 'swr/immutable';
 import {
-  FetchResponse,
+  type FetchResponse,
   fhirBaseUrl,
   openmrsFetch,
   setUserProperties,
   showNotification,
+  showSnackbar,
   showToast,
   useSession,
 } from '@openmrs/esm-framework';
-import { LocationEntry, LocationResponse } from '../types';
-=======
-import { useCallback, useEffect, useMemo, useState } from 'react';
-import { useTranslation } from 'react-i18next';
-import { setUserProperties, showSnackbar, useSession } from '@openmrs/esm-framework';
-import { useValidateLocationUuid } from '../login.resource';
->>>>>>> ad58ddfa
+import type { LocationEntry, LocationResponse } from '../types';
 
 interface LoginLocationData {
   locations: Array<LocationEntry>;
@@ -163,23 +157,19 @@
   );
   const [savePreference, setSavePreference] = useState(false);
 
-<<<<<<< HEAD
-  const userDefaultLocationUuid = useMemo(() => userProperties?.defaultLocation, [userProperties?.defaultLocation]);
-=======
   const defaultLocation = useMemo(() => userProperties?.defaultLocation, [userProperties?.defaultLocation]);
->>>>>>> ad58ddfa
 
   const {
     isLoading: isLoadingValidation,
     isLocationValid,
     location: defaultLocationFhir,
-  } = useValidateLocationUuid(userDefaultLocationUuid, searchTerm);
+  } = useValidateLocationUuid(defaultLocation, searchTerm);
 
   useEffect(() => {
-    if (userDefaultLocationUuid) {
+    if (defaultLocation) {
       setSavePreference(true);
     }
-  }, [setSavePreference, userDefaultLocationUuid]);
+  }, [setSavePreference, defaultLocation]);
 
   const updateUserPropsWithDefaultLocation = useCallback(
     async (locationUuid: string, saveDefaultLocation: boolean) => {
@@ -202,7 +192,7 @@
 
   const updateDefaultLocation = useCallback(
     async (locationUuid: string, saveDefaultLocation: boolean) => {
-      if (savePreference && locationUuid === userDefaultLocationUuid) {
+      if (savePreference && locationUuid === defaultLocation) {
         return;
       }
 
@@ -216,30 +206,23 @@
             kind: 'success',
             isLowContrast: true,
           });
-<<<<<<< HEAD
-        } else if (userDefaultLocationUuid) {
-          showToast({
-            title: t('locationPreferenceRemoved', 'Login location preference removed'),
-            description: t('removedLoginLocationPreference', 'The login location preference has been removed.'),
-=======
         } else if (defaultLocation) {
           showSnackbar({
             title: t('locationPreferenceRemoved', 'Location preference removed'),
             subtitle: t('locationPreferenceRemovedMessage', 'You will need to select a location on each login'),
->>>>>>> ad58ddfa
             kind: 'success',
             isLowContrast: true,
           });
         }
       });
     },
-    [savePreference, userDefaultLocationUuid, updateUserPropsWithDefaultLocation, t, isUpdateFlow],
+    [savePreference, defaultLocation, updateUserPropsWithDefaultLocation, t, isUpdateFlow],
   );
 
   return {
     isLoadingValidation,
     defaultLocationFhir,
-    userDefaultLocationUuid: isLocationValid ? userDefaultLocationUuid : null,
+    defaultLocation: isLocationValid ? defaultLocation : null,
     updateDefaultLocation,
     savePreference,
     setSavePreference,
