import { act, screen, waitFor } from '@testing-library/react';
import userEvent from '@testing-library/user-event';
import {
  openmrsFetch,
  useConfig,
  useSession,
  setSessionLocation,
  setUserProperties,
  showSnackbar,
} from '@openmrs/esm-framework';
import {
  mockLoginLocations,
  validatingLocationEmptyResponse,
  validatingLocationFailureResponse,
  validatingLocationSuccessResponse,
} from '../../__mocks__/locations.mock';
import { mockConfig } from '../../__mocks__/config.mock';
import renderWithRouter from '../test-helpers/render-with-router';
import LocationPicker from './location-picker.component';
<<<<<<< HEAD
import { act } from 'react-dom/test-utils';
import userEvent from '@testing-library/user-event';
=======
>>>>>>> ad58ddfa

const validLocationUuid = '1ce1b7d4-c865-4178-82b0-5932e51503d6';
const invalidLocationUuid = '2gf1b7d4-c865-4178-82b0-5932e51503d6';

const mockedOpenmrsFetch = openmrsFetch as jest.Mock;
const mockedUseConfig = useConfig as jest.Mock;
const mockUseSession = useSession as jest.Mock;

mockedUseConfig.mockReturnValue(mockConfig);
mockUseSession.mockReturnValue({
  user: {
    display: 'Testy McTesterface',
    uuid: '90bd24b3-e700-46b0-a5ef-c85afdfededd',
    userProperties: {},
  },
});
mockedOpenmrsFetch.mockImplementation((url) => {
  if (url === `/ws/fhir2/R4/Location?_id=${validLocationUuid}`) {
    return validatingLocationSuccessResponse;
  }
  if (url === `/ws/fhir2/R4/Location?_id=${invalidLocationUuid}`) {
    return validatingLocationFailureResponse;
  }

  if (url === `/ws/fhir2/R4/Location?_id=${validLocationUuid}&name%3Acontains=site`) {
    return validatingLocationEmptyResponse;
  }

  if (url === '/ws/fhir2/R4/Location?_summary=data&_count=50&_tag=Login+Location&name%3Acontains=site') {
    return validatingLocationEmptyResponse;
  }
  return mockLoginLocations;
});

jest.mock('@openmrs/esm-framework', () => ({
  ...jest.requireActual('@openmrs/esm-framework'),
  setSessionLocation: jest.fn().mockResolvedValue({}),
  setUserProperties: jest.fn().mockResolvedValue({}),
  navigate: jest.fn(),
  showSnackbar: jest.fn(),
}));

describe('LocationPicker', () => {
  beforeEach(() => {
    jest.clearAllMocks();
  });

  describe('Testing basic workflows', () => {
    it('renders a list of login locations', async () => {
      await act(() => {
        renderWithRouter(LocationPicker, {});
      });

      screen.findByText(/welcome testy mctesterface/i);
      expect(screen.getByText(/select your location from the list below/i)).toBeInTheDocument();
      expect(screen.getByText(/use the search bar to find your location/i)).toBeInTheDocument();
      expect(screen.getByRole('button', { name: /confirm/i })).toBeInTheDocument();
      expect(
        screen.getByRole('searchbox', {
          name: /search for a location/i,
        }),
      ).toBeInTheDocument();
      expect(screen.getByRole('searchbox', { name: /search for a location/i })).toBeInTheDocument();
      expect(screen.getByRole('button', { name: /confirm/i })).toBeInTheDocument();
      expect(screen.getByRole('button', { name: /confirm/i })).toBeDisabled();
      const expectedLocations = [/community outreach/, /inpatient ward/, /mobile clinic/, /outpatient clinic/];
      expectedLocations.map((row) =>
        expect(screen.getByRole('radio', { name: new RegExp(row, 'i') })).toBeInTheDocument(),
      );
    });
  });

  describe('Testing setting user preference workflow', () => {
    it('should save user preference if the user checks the checkbox and submit', async () => {
      const user = userEvent.setup();

      await act(() => {
        renderWithRouter(LocationPicker, {});
      });

      screen.findByText(/welcome testy mctesterface/i);
      const checkbox = await screen.findByLabelText('Remember my location for future logins');
      const communityOutreachLocation = await screen.findByRole('radio', {
        name: 'Community Outreach',
      });
      expect(communityOutreachLocation).toBeInTheDocument();

      await user.click(communityOutreachLocation);
      expect(checkbox).toBeInTheDocument();

      await user.click(checkbox);

      const submitButton = screen.getByText('Confirm');
      await user.click(submitButton);

      expect(setSessionLocation).toHaveBeenCalledWith('1ce1b7d4-c865-4178-82b0-5932e51503d6', expect.anything());
      expect(setUserProperties).toHaveBeenCalledWith('90bd24b3-e700-46b0-a5ef-c85afdfededd', {
        defaultLocation: '1ce1b7d4-c865-4178-82b0-5932e51503d6',
      });

      await waitFor(() =>
        expect(showSnackbar).toHaveBeenCalledWith({
          isLowContrast: true,
          kind: 'success',
          subtitle: 'Your preferred location has been saved for future logins',
          title: 'Location saved',
        }),
      );
    });

    it("should not save user preference if the user doesn't checks the checkbox and submit", async () => {
      const user = userEvent.setup();

      await act(() => {
        renderWithRouter(LocationPicker, {});
      });

      screen.findByText(/welcome testy mctesterface/i);
      const communityOutreachLocation = await screen.findByRole('radio', {
        name: 'Community Outreach',
      });

      expect(communityOutreachLocation).toBeInTheDocument();
      await user.click(communityOutreachLocation);

      const submitButton = screen.getByText('Confirm');
      await user.click(submitButton);

      expect(setSessionLocation).toHaveBeenCalledWith('1ce1b7d4-c865-4178-82b0-5932e51503d6', expect.anything());
      expect(setUserProperties).not.toHaveBeenCalled();
      expect(showSnackbar).not.toHaveBeenCalled();
    });

    it('should redirect to home if user preference in the userProperties is present and the location preference is valid', async () => {
      mockUseSession.mockReturnValue({
        user: {
          display: 'Testy McTesterface',
          uuid: '90bd24b3-e700-46b0-a5ef-c85afdfededd',
          userProperties: {
            defaultLocation: validLocationUuid,
          },
        },
      });

      renderWithRouter(LocationPicker, {});

      screen.findByText(/welcome testy mctesterface/i);
      const checkbox = await screen.findByLabelText('Remember my location for future logins');

      expect(checkbox).toBeChecked();

      const communityOutreachLocation = await screen.findByRole('radio', {
        name: 'Community Outreach',
      });
      expect(communityOutreachLocation).toBeInTheDocument();

      expect(setSessionLocation).toHaveBeenCalledWith('1ce1b7d4-c865-4178-82b0-5932e51503d6', expect.anything());

      // Since the user prop and the default login location is the same,
      // it shouldn't send a hit to the backend.
      expect(setUserProperties).not.toHaveBeenCalledWith('90bd24b3-e700-46b0-a5ef-c85afdfededd', {
        defaultLocation: '1ce1b7d4-c865-4178-82b0-5932e51503d6',
      });
    });

    it('should not redirect to home if user preference in the userProperties is present and the location preference is invalid', async () => {
      mockUseSession.mockReturnValue({
        user: {
          display: 'Testy McTesterface',
          uuid: '90bd24b3-e700-46b0-a5ef-c85afdfededd',
          userProperties: {
            defaultLocation: invalidLocationUuid,
          },
        },
      });

      await act(() => {
        renderWithRouter(LocationPicker, {});
      });

      screen.findByText(/welcome testy mctesterface/i);
      const checkbox = await screen.findByLabelText('Remember my location for future logins');

      expect(checkbox).toBeChecked();

      const communityOutreachLocation = await screen.findByRole('radio', {
        name: 'Community Outreach',
      });
      expect(communityOutreachLocation).toBeInTheDocument();

      expect(setSessionLocation).not.toHaveBeenCalledWith('1ce1b7d4-c865-4178-82b0-5932e51503d6', expect.anything());
    });
  });

  describe('Testing updating user preference workflow', () => {
    it('should not redirect if the login location page has a searchParam `update`', async () => {
      mockUseSession.mockReturnValue({
        user: {
          display: 'Testy McTesterface',
          uuid: '90bd24b3-e700-46b0-a5ef-c85afdfededd',
          userProperties: {
            defaultLocation: validLocationUuid,
          },
        },
      });

      await act(() => {
        renderWithRouter(LocationPicker, {}, { routes: ['?update=true'] });
      });

      screen.findByText(/welcome testy mctesterface/i);
      const checkbox = await screen.findByLabelText('Remember my location for future logins');
      expect(checkbox).toBeChecked();

      const communityOutreachLocation = await screen.findByRole('radio', {
        name: 'Community Outreach',
      });
      expect(communityOutreachLocation).toBeInTheDocument();
      expect(setSessionLocation).not.toHaveBeenCalled();
    });

    it('should remove the saved preference if the login location page has a searchParam `update=true` and when submitting the user unchecks the checkbox ', async () => {
      const user = userEvent.setup();

      mockUseSession.mockReturnValue({
        user: {
          display: 'Testy McTesterface',
          uuid: '90bd24b3-e700-46b0-a5ef-c85afdfededd',
          userProperties: {
            defaultLocation: '1ce1b7d4-c865-4178-82b0-5932e51503d6',
          },
        },
      });

      await act(() => {
        renderWithRouter(LocationPicker, {}, { routes: ['?update=true'] });
      });

      screen.findByText(/welcome testy mctesterface/i);
      const checkbox = await screen.findByLabelText('Remember my location for future logins');
      expect(checkbox).toBeChecked();

      const communityOutreachLocation = await screen.findByRole('radio', {
        name: 'Community Outreach',
      });
      expect(communityOutreachLocation).toBeInTheDocument();
      expect(setSessionLocation).not.toHaveBeenCalled();

      await user.click(communityOutreachLocation);
      await user.click(checkbox);

      expect(checkbox).not.toBeChecked();

      const submitButton = screen.getByText('Confirm');
      await user.click(submitButton);

      expect(setSessionLocation).toHaveBeenCalledWith('1ce1b7d4-c865-4178-82b0-5932e51503d6', expect.anything());
      expect(setUserProperties).toHaveBeenCalledWith('90bd24b3-e700-46b0-a5ef-c85afdfededd', {});

      await waitFor(() =>
        expect(showSnackbar).toHaveBeenCalledWith({
          isLowContrast: true,
          kind: 'success',
          title: 'Location preference removed',
          subtitle: 'You will need to select a location on each login',
        }),
      );
    });

    it('should update the user preference with new selection', async () => {
      const user = userEvent.setup();

      mockUseSession.mockReturnValue({
        user: {
          display: 'Testy McTesterface',
          uuid: '90bd24b3-e700-46b0-a5ef-c85afdfededd',
          userProperties: {
            defaultLocation: validLocationUuid,
          },
        },
      });

      await act(() => {
        renderWithRouter(LocationPicker, {}, { routes: ['?update=true'] });
      });

      screen.findByText(/welcome testy mctesterface/i);
      const checkbox = await screen.findByLabelText('Remember my location for future logins');
      expect(checkbox).toBeChecked();

      const mobileClinicRadio = await screen.findByRole('radio', {
        name: 'Mobile Clinic',
      });

      await user.click(mobileClinicRadio);

      const submitButton = screen.getByText('Confirm');
      await user.click(submitButton);

      expect(setSessionLocation).toHaveBeenCalledWith('8d9045ad-50f0-45b8-93c8-3ed4bce19dbf', expect.anything());
      expect(setUserProperties).toHaveBeenCalledWith('90bd24b3-e700-46b0-a5ef-c85afdfededd', {
        defaultLocation: '8d9045ad-50f0-45b8-93c8-3ed4bce19dbf',
      });

      await waitFor(() =>
        expect(showSnackbar).toHaveBeenCalledWith({
          isLowContrast: true,
          kind: 'success',
          title: 'Location updated',
          subtitle: 'Your preferred login location has been updated',
        }),
      );
    });

    it('should not update the user preference with same selection', async () => {
      const user = userEvent.setup();

      mockUseSession.mockReturnValue({
        user: {
          display: 'Testy McTesterface',
          uuid: '90bd24b3-e700-46b0-a5ef-c85afdfededd',
          userProperties: {
            defaultLocation: validLocationUuid,
          },
        },
      });

      await act(() => {
        renderWithRouter(LocationPicker, {}, { routes: ['?update=true'] });
      });

      screen.findByText(/welcome testy mctesterface/i);
      const checkbox = await screen.findByLabelText('Remember my location for future logins');
      expect(checkbox).toBeChecked();

      const communityOutreachLocation = await screen.findByRole('radio', {
        name: 'Community Outreach',
      });

      await user.click(communityOutreachLocation);

      const submitButton = screen.getByText('Confirm');
      await user.click(submitButton);

      expect(setSessionLocation).toHaveBeenCalledWith(validLocationUuid, expect.anything());
      expect(setUserProperties).not.toHaveBeenCalled();
    });

    it('should have the defaultLocation presented at the top of the list', async () => {
      Object.defineProperty(window, 'location', {
        value: {
          search: '?update=true',
        },
      });

      mockUseSession.mockReturnValue({
        user: {
          display: 'Testy McTesterface',
          uuid: '90bd24b3-e700-46b0-a5ef-c85afdfededd',
          userProperties: {
            defaultLocation: validLocationUuid,
          },
        },
      });

      await act(() => {
        renderWithRouter(LocationPicker, {});
      });

<<<<<<< HEAD
    const radios = screen.getAllByRole('radio');
    expect(radios[0].getAttribute('id')).toBe('Community Outreach');
    // @ts-ignore
    expect(radios[0].checked).toBe(true);
  });

  it("should not show default location if the searched term doesn't matches the default location", async () => {
    const user = userEvent.setup();
    await act(() => {
      renderWithRouter(LocationPicker, {});
    });

    const searchBox = screen.getByRole('searchbox', {
      name: /search for a location/i,
    });
    await user.type(searchBox, 'site');
    expect(searchBox.getAttribute('value')).toBe('site');

    expect(screen.queryByRole('radio', { name: new RegExp(/community outreach/, 'i') })).not.toBeInTheDocument();
=======
      screen.findByText(/welcome testy mctesterface/i);
      const radios = screen.getAllByRole('radio');
      expect(radios[0].getAttribute('id')).toBe('Community Outreach');
      expect(radios[0]).toHaveAttribute('checked');
    });
>>>>>>> ad58ddfa
  });
});<|MERGE_RESOLUTION|>--- conflicted
+++ resolved
@@ -17,11 +17,6 @@
 import { mockConfig } from '../../__mocks__/config.mock';
 import renderWithRouter from '../test-helpers/render-with-router';
 import LocationPicker from './location-picker.component';
-<<<<<<< HEAD
-import { act } from 'react-dom/test-utils';
-import userEvent from '@testing-library/user-event';
-=======
->>>>>>> ad58ddfa
 
 const validLocationUuid = '1ce1b7d4-c865-4178-82b0-5932e51503d6';
 const invalidLocationUuid = '2gf1b7d4-c865-4178-82b0-5932e51503d6';
@@ -391,32 +386,10 @@
         renderWithRouter(LocationPicker, {});
       });
 
-<<<<<<< HEAD
-    const radios = screen.getAllByRole('radio');
-    expect(radios[0].getAttribute('id')).toBe('Community Outreach');
-    // @ts-ignore
-    expect(radios[0].checked).toBe(true);
-  });
-
-  it("should not show default location if the searched term doesn't matches the default location", async () => {
-    const user = userEvent.setup();
-    await act(() => {
-      renderWithRouter(LocationPicker, {});
-    });
-
-    const searchBox = screen.getByRole('searchbox', {
-      name: /search for a location/i,
-    });
-    await user.type(searchBox, 'site');
-    expect(searchBox.getAttribute('value')).toBe('site');
-
-    expect(screen.queryByRole('radio', { name: new RegExp(/community outreach/, 'i') })).not.toBeInTheDocument();
-=======
       screen.findByText(/welcome testy mctesterface/i);
       const radios = screen.getAllByRole('radio');
       expect(radios[0].getAttribute('id')).toBe('Community Outreach');
       expect(radios[0]).toHaveAttribute('checked');
     });
->>>>>>> ad58ddfa
   });
 });