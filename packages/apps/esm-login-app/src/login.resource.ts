<<<<<<< HEAD
=======
import { openmrsFetch, refetchCurrentUser, type Session } from '@openmrs/esm-framework';

export async function performLogin(username: string, password: string): Promise<{ data: Session }> {
  const abortController = new AbortController();
  const token = window.btoa(`${username}:${password}`);
  const url = `/ws/rest/v1/session`;

  return openmrsFetch(url, {
    headers: {
      Authorization: `Basic ${token}`,
    },
    signal: abortController.signal,
  }).then((res) => {
    refetchCurrentUser();
    return res;
  });
}
>>>>>>> a32d47b3
<|MERGE_RESOLUTION|>--- conflicted
+++ resolved
@@ -1,5 +1,3 @@
-<<<<<<< HEAD
-=======
 import { openmrsFetch, refetchCurrentUser, type Session } from '@openmrs/esm-framework';
 
 export async function performLogin(username: string, password: string): Promise<{ data: Session }> {
@@ -16,5 +14,4 @@
     refetchCurrentUser();
     return res;
   });
-}
->>>>>>> a32d47b3
+}